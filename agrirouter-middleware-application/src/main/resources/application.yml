spring:
  datasource:
    url: jdbc:mariadb://${MYSQL_HOST}:${MYSQL_PORT}/${MYSQL_SCHEMA}?useUnicode=true&characterEncoding=UTF-8
    username: ${MYSQL_USER}
    password: ${MYSQL_PASSWORD}
  data:
    mongodb:
      host: ${MONGODB_HOST}
      port: ${MONGODB_PORT}
      database: ${MONGODB_SCHEMA}
      username: ${MONGODB_USER}
      password: ${MONGODB_PASSWORD}
  jpa:
    hibernate:
      ddl-auto: validate
    database: default
    properties:
      hibernate:
        jdbc:
          time_zone: UTC
  flyway:
    baseline-on-migrate: true
    enabled: true

logging:
  level:
    root: info
    org.hibernate.SQL: trace
    org.hibernate.type.descriptor.sql: trace
    org.springframework.web.filter.CommonsRequestLoggingFilter: trace
    de.agrirouter.middleware: trace
    com.dke.data.agrirouter: off

app:
  fetch-messages:
    max-tries: 5
    interval: 1000
  scheduled:
    connection-check: "0 */1 * * * *"
    fetching-and-confirming-existing-messages: "0 */5 * * * *"
    status-logging: "0 */1 * * * *"
<<<<<<< HEAD
=======
    recipient-query: "0 */1 * * * *"
>>>>>>> 57b64b55
  branding:
    favicon: "/img/favicon.ico"<|MERGE_RESOLUTION|>--- conflicted
+++ resolved
@@ -39,9 +39,6 @@
     connection-check: "0 */1 * * * *"
     fetching-and-confirming-existing-messages: "0 */5 * * * *"
     status-logging: "0 */1 * * * *"
-<<<<<<< HEAD
-=======
     recipient-query: "0 */1 * * * *"
->>>>>>> 57b64b55
   branding:
     favicon: "/img/favicon.ico"